--- conflicted
+++ resolved
@@ -1,4 +1,4 @@
-// Copyright 2018 The CFS Authors.
+// Copyright 2018 The Container File System Authors.
 //
 // Licensed under the Apache License, Version 2.0 (the "License");
 // you may not use this file except in compliance with the License.
@@ -224,19 +224,7 @@
 	return d.partitionMap[partitionID]
 }
 
-<<<<<<< HEAD
-=======
-// TODO why call it "forced"? why not just call it "LoadPartitionHeaders" ?
-func (d *Disk) ForceLoadPartitionHeader() {
-	partitionList := d.DataPartitionList()
-	for _, partitionID := range partitionList {
-		partition := d.GetDataPartition(partitionID)
-		partition.ForceLoadHeader()
-	}
-}
-
 // DataPartitionList returns a list of the data partitions
->>>>>>> 94ca6a64
 func (d *Disk) DataPartitionList() (partitionIDs []uint64) {
 	d.Lock()
 	defer d.Unlock()
