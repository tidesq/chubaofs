// Copyright 2018 The Container File System Authors.
//
// Licensed under the Apache License, Version 2.0 (the "License");
// you may not use this file except in compliance with the License.
// You may obtain a copy of the License at
//
//     http://www.apache.org/licenses/LICENSE-2.0
//
// Unless required by applicable law or agreed to in writing, software
// distributed under the License is distributed on an "AS IS" BASIS,
// WITHOUT WARRANTIES OR CONDITIONS OF ANY KIND, either express or
// implied. See the License for the specific language governing
// permissions and limitations under the License.

package master

import (
	"encoding/json"
	"fmt"
	"github.com/juju/errors"
	"github.com/tiglabs/containerfs/proto"
	"github.com/tiglabs/containerfs/util"
	"github.com/tiglabs/containerfs/util/log"
	"math"
	"strings"
	"sync"
	"time"
)

// DataPartition represents the structure of storing the file contents.
type DataPartition struct {
	PartitionID    uint64
	LastLoadedTime int64
	ReplicaNum     uint8
	Status         int8
	isRecover      bool
	Replicas       []*DataReplica

<<<<<<< HEAD
	Hosts                   []string // host addresses
	Peers                   []proto.Peer
=======
	Hosts []string // host addresses
	Peers []proto.Peer
>>>>>>> dfde96e0
	sync.RWMutex
	total                   uint64
	used                    uint64
	MissingNodes            map[string]int64 // key: address of the missing node, value: when the node is missing
	VolName                 string
	VolID                   uint64
	modifyTime              int64
	createTime              int64
	IsRandomWrite           bool
	FileInCoreMap           map[string]*FileInCore
	FilesWithMissingReplica map[string]int64 // key: file name, value: last time when a missing replica is found
}

func newDataPartition(ID uint64, replicaNum uint8, volName string, volID uint64, randomWrite bool) (partition *DataPartition) {
	partition = new(DataPartition)
	partition.ReplicaNum = replicaNum
	partition.PartitionID = ID
	partition.Hosts = make([]string, 0)
	partition.Peers = make([]proto.Peer, 0)
	partition.Replicas = make([]*DataReplica, 0)
	partition.FileInCoreMap = make(map[string]*FileInCore, 0)
	partition.FilesWithMissingReplica = make(map[string]int64)
	partition.MissingNodes = make(map[string]int64)

	partition.Status = proto.ReadOnly
	partition.VolName = volName
	partition.VolID = volID
	partition.modifyTime = time.Now().Unix()
	partition.createTime = time.Now().Unix()
	partition.IsRandomWrite = randomWrite
	return
}

func (partition *DataPartition) addReplica(replica *DataReplica) {
	for _, r := range partition.Replicas {
		if replica.Addr == r.Addr {
			return
		}
	}
	partition.Replicas = append(partition.Replicas, replica)
}

func (partition *DataPartition) createTaskToCreateDataPartition(addr string, dataPartitionSize uint64) (task *proto.AdminTask) {

	task = proto.NewAdminTask(proto.OpCreateDataPartition, addr, newCreateDataPartitionRequest(
		partition.VolName, partition.PartitionID, partition.IsRandomWrite, partition.Peers, int(dataPartitionSize)))
	partition.resetTaskID(task)
	return
}

func (partition *DataPartition) createTaskToDeleteDataPartition(addr string) (task *proto.AdminTask) {
	task = proto.NewAdminTask(proto.OpDeleteDataPartition, addr, newDeleteDataPartitionRequest(partition.PartitionID))
	partition.resetTaskID(task)
	return
}

func (partition *DataPartition) createTaskToDecommissionDataPartition(removePeer proto.Peer, addPeer proto.Peer) (task *proto.AdminTask, err error) {
	if !partition.IsRandomWrite {
		return partition.createTaskToDeleteDataPartition(removePeer.Addr), nil
	}
	leaderAddr := partition.getLeaderAddr()
	if leaderAddr == "" {
		err = ErrNoLeader
		return
	}
	task = proto.NewAdminTask(proto.OpDecommissionDataPartition, leaderAddr, newOfflineDataPartitionRequest(partition.PartitionID, removePeer, addPeer))
	partition.resetTaskID(task)
	return
}

func (partition *DataPartition) resetTaskID(t *proto.AdminTask) {
	t.ID = fmt.Sprintf("%v_DataPartitionID[%v]", t.ID, partition.PartitionID)
}

// Check if there is a replica missing or not.
func (partition *DataPartition) hasMissingOneReplica(replicaNum int) (err error) {
	hostNum := len(partition.Hosts)
	if hostNum <= replicaNum-1 {
		log.LogError(fmt.Sprintf("action[%v],partitionID:%v,err:%v",
			"hasMissingOneReplica", partition.PartitionID, ErrHasOneMissingReplica))
		err = ErrHasOneMissingReplica
	}
	return
}

func (partition *DataPartition) canBeOffLine(offlineAddr string) (err error) {
	msg := fmt.Sprintf("action[canOffLine],partitionID:%v  RocksDBHost:%v  offLine:%v ",
		partition.PartitionID, partition.Hosts, offlineAddr)
	liveReplicas := partition.liveReplicas(defaultDataPartitionTimeOutSec)

	otherLiveReplicas := make([]*DataReplica, 0)
	for i := 0; i < len(liveReplicas); i++ {
		replica := partition.Replicas[i]
		if replica.Addr != offlineAddr {
			otherLiveReplicas = append(otherLiveReplicas, replica)
		}
	}

	if len(otherLiveReplicas) < int(partition.ReplicaNum/2) {
		msg = fmt.Sprintf(msg+" err:%v  liveReplicas:%v ", ErrCannotBeOffLine, len(liveReplicas))
		log.LogError(msg)
		err = fmt.Errorf(msg)
	}

	return
}

func (partition *DataPartition) logDecommissionedDataPartition(addr string) (msg string) {
	msg = fmt.Sprintf("action[logDecommissionedDataPartition],data partition:%v  offlineaddr:%v  ",
		partition.PartitionID, addr)
	replicas := partition.availableDataReplicas()
	for i := 0; i < len(replicas); i++ {
		replica := replicas[i]
		msg += fmt.Sprintf(" addr:%v  dataReplicaStatus:%v  FileCount :%v ", replica.Addr,
			replica.Status, replica.FileCount)
	}
	log.LogWarn(msg)

	return
}

// get all the valid replicas of the given data partition
func (partition *DataPartition) availableDataReplicas() (replicas []*DataReplica) {
	replicas = make([]*DataReplica, 0)
	for i := 0; i < len(partition.Replicas); i++ {
		replica := partition.Replicas[i]

		// the node reports heartbeat normally and the node is available
		if replica.isLocationAvailable() == true && partition.hasHost(replica.Addr) == true {
			replicas = append(replicas, replica)
		}
	}

	return
}

// Remove the replica address from the memory.
func (partition *DataPartition) removeReplicaByAddr(addr string) {
	delIndex := -1
	var replica *DataReplica
	for i := 0; i < len(partition.Replicas); i++ {
		replica = partition.Replicas[i]
		if replica.Addr == addr {
			delIndex = i
			break
		}
	}

	msg := fmt.Sprintf("action[removeReplicaByAddr],data partition:%v  on Node:%v  OffLine,the node is in replicas:%v", partition.PartitionID, addr, replica != nil)
	log.LogDebug(msg)
	if delIndex == -1 {
		return
	}
	partition.FileInCoreMap = make(map[string]*FileInCore, 0)
	partition.deleteReplicaByIndex(delIndex)
	partition.modifyTime = time.Now().Unix()

	return
}

func (partition *DataPartition) deleteReplicaByIndex(index int) {
	var replicaAddrs []string
	for _, replica := range partition.Replicas {
		replicaAddrs = append(replicaAddrs, replica.Addr)
	}
	msg := fmt.Sprintf("deleteReplicaByIndex replica:%v  index:%v  locations :%v ", partition.PartitionID, index, replicaAddrs)
	log.LogInfo(msg)
	replicasAfter := partition.Replicas[index+1:]
	partition.Replicas = partition.Replicas[:index]
	partition.Replicas = append(partition.Replicas, replicasAfter...)
}

func (partition *DataPartition) createLoadTasks() (tasks []*proto.AdminTask) {

	partition.Lock()
	defer partition.Unlock()
	for _, addr := range partition.Hosts {
		replica, err := partition.getReplica(addr)
		if err != nil || replica.isLive(defaultDataPartitionTimeOutSec) == false {
			continue
		}
		replica.HasLoadResponse = false
		tasks = append(tasks, partition.createLoadTask(addr))
	}
	partition.LastLoadedTime = time.Now().Unix()
	return
}

func (partition *DataPartition) createLoadTask(addr string) (task *proto.AdminTask) {
	task = proto.NewAdminTask(proto.OpLoadDataPartition, addr, newLoadDataPartitionMetricRequest(partition.PartitionID))
	partition.resetTaskID(task)
	return
}

func (partition *DataPartition) getReplica(addr string) (replica *DataReplica, err error) {
	for index := 0; index < len(partition.Replicas); index++ {
		replica = partition.Replicas[index]
		if replica.Addr == addr {
			return
		}
	}
	log.LogErrorf("action[getReplica],partitionID:%v,locations:%v,err:%v",
		partition.PartitionID, addr, dataReplicaNotFound(addr))
	return nil, errors.Annotatef(dataReplicaNotFound(addr), "%v not found", addr)
}

func (partition *DataPartition) convertToDataPartitionResponse() (dpr *DataPartitionResponse) {
	dpr = new(DataPartitionResponse)
	partition.Lock()
	defer partition.Unlock()
	dpr.PartitionID = partition.PartitionID
	dpr.Status = partition.Status
	dpr.ReplicaNum = partition.ReplicaNum
	dpr.Hosts = make([]string, len(partition.Hosts))
	copy(dpr.Hosts, partition.Hosts)
	dpr.RandomWrite = partition.IsRandomWrite
	dpr.LeaderAddr = partition.getLeaderAddr()
	return
}

func (partition *DataPartition) getLeaderAddr() (leaderAddr string) {
	for _, replica := range partition.Replicas {
		if replica.IsLeader {
			return replica.Addr
		}
	}
	return
}

func (partition *DataPartition) checkLoadResponse(timeOutSec int64) (isResponse bool) {
	partition.RLock()
	defer partition.RUnlock()
	for _, addr := range partition.Hosts {
		replica, err := partition.getReplica(addr)
		if err != nil {
			return
		}
		timePassed := time.Now().Unix() - partition.LastLoadedTime
		if replica.HasLoadResponse == false && timePassed > timeToWaitForResponse {
			msg := fmt.Sprintf("action[checkLoadResponse], partitionID:%v on Node:%v no response, spent time %v s",
				partition.PartitionID, addr, timePassed)
			log.LogWarn(msg)
			return
		}
		if replica.isLive(timeOutSec) == false || replica.HasLoadResponse == false {
			return
		}
	}
	isResponse = true

	return
}

func (partition *DataPartition) getReplicaByIndex(index uint8) (replica *DataReplica) {
	return partition.Replicas[int(index)]
}

func (partition *DataPartition) getFileCount() {
	var msg string
	filesToBeDeleted := make([]string, 0)
	partition.Lock()
	defer partition.Unlock()
	for _, replica := range partition.Replicas {
		replica.FileCount = 0
	}
	for _, fc := range partition.FileInCoreMap {
		if len(fc.MetadataArray) == 0 {
			filesToBeDeleted = append(filesToBeDeleted, fc.Name)
		}
		for _, vfNode := range fc.MetadataArray {
			replica := partition.getReplicaByIndex(vfNode.locIndex)
			replica.FileCount++
		}
	}

	for _, vfName := range filesToBeDeleted {
		delete(partition.FileInCoreMap, vfName)
	}

	for _, replica := range partition.Replicas {
		msg = fmt.Sprintf(getFileCountOnDataReplica+"partitionID:%v  replicaAddr:%v  FileCount:%v  "+
			"NodeIsActive:%v  replicaIsActive:%v  .replicaStatusOnNode:%v ", partition.PartitionID, replica.Addr, replica.FileCount,
			replica.getReplicaNode().isActive, replica.isActive(defaultDataPartitionTimeOutSec), replica.Status)
		log.LogInfo(msg)
	}

}

// Release the memory occupied by the data partition.
func (partition *DataPartition) releaseDataPartition() {
	partition.Lock()
	defer partition.Unlock()
	liveReplicas := partition.getLiveReplicasFromHosts(defaultDataPartitionTimeOutSec)
	for _, replica := range liveReplicas {
		replica.HasLoadResponse = false
	}
	for name, fc := range partition.FileInCoreMap {
		fc.MetadataArray = nil
		delete(partition.FileInCoreMap, name)
	}
	partition.FileInCoreMap = make(map[string]*FileInCore, 0)
	for name, fileMissReplicaTime := range partition.FilesWithMissingReplica {
		if time.Now().Unix()-fileMissReplicaTime > 2*intervalToLoadDataPartition {
			delete(partition.FilesWithMissingReplica, name)
		}
	}

}

func (partition *DataPartition) hasReplica(host string) (replica *DataReplica, ok bool) {
	// using loop instead of map to save the memory
	for _, replica = range partition.Replicas {
		if replica.Addr == host {
			ok = true
			break
		}
	}
	return
}

func (partition *DataPartition) checkReplicaNum(c *Cluster, volName string) {
	partition.RLock()
	defer partition.RUnlock()
	if int(partition.ReplicaNum) != len(partition.Hosts) {
		msg := fmt.Sprintf("FIX DataPartition replicaNum,clusterID[%v] volName[%v] partitionID:%v orgReplicaNum:%v",
			c.Name, volName, partition.PartitionID, partition.ReplicaNum)
		Warn(c.Name, msg)
	}
}

func (partition *DataPartition) hostsToString() (hosts string) {
	return strings.Join(partition.Hosts, underlineSeparator)
}

func (partition *DataPartition) setToNormal() {
	partition.Lock()
	defer partition.Unlock()
	partition.isRecover = false
}

func (partition *DataPartition) setStatus(status int8) {
	partition.Lock()
	defer partition.Unlock()
	partition.Status = status
}

func (partition *DataPartition) hasHost(addr string) (ok bool) {
	for _, host := range partition.Hosts {
		if host == addr {
			ok = true
			break
		}
	}
	return
}

func (partition *DataPartition) liveReplicas(timeOutSec int64) (replicas []*DataReplica) {
	replicas = make([]*DataReplica, 0)
	for i := 0; i < len(partition.Replicas); i++ {
		replica := partition.Replicas[i]
		if replica.isLive(timeOutSec) == true && partition.hasHost(replica.Addr) == true {
			replicas = append(replicas, replica)
		}
	}

	return
}

// get all the live replicas from the persistent hosts
func (partition *DataPartition) getLiveReplicasFromHosts(timeOutSec int64) (replicas []*DataReplica) {
	replicas = make([]*DataReplica, 0)
	for _, host := range partition.Hosts {
		replica, ok := partition.hasReplica(host)
		if !ok {
			continue
		}
		if replica.isLive(timeOutSec) == true {
			replicas = append(replicas, replica)
		}
	}

	return
}

func (partition *DataPartition) checkAndRemoveMissReplica(addr string) {
	if _, ok := partition.MissingNodes[addr]; ok {
		delete(partition.MissingNodes, addr)
	}
}

func (partition *DataPartition) loadFile(dataNode *DataNode, resp *proto.LoadDataPartitionResponse) {
	partition.Lock()
	defer partition.Unlock()

	index, err := partition.getReplicaIndex(dataNode.Addr)
	if err != nil {
		msg := fmt.Sprintf("loadFile partitionID:%v  on Node:%v  don't report :%v ", partition.PartitionID, dataNode.Addr, err)
		log.LogWarn(msg)
		return
	}
	replica := partition.Replicas[index]
	for _, dpf := range resp.PartitionSnapshot {
		if dpf == nil {
			continue
		}
		fc, ok := partition.FileInCoreMap[dpf.Name]
		if !ok {
			fc = newFileInCore(dpf.Name)
			partition.FileInCoreMap[dpf.Name] = fc
		}
		fc.updateFileInCore(partition.PartitionID, dpf, replica, index)
	}
	replica.HasLoadResponse = true
}

func (partition *DataPartition) getReplicaIndex(addr string) (index int, err error) {
	for index = 0; index < len(partition.Replicas); index++ {
		replica := partition.Replicas[index]
		if replica.Addr == addr {
			return
		}
	}
	log.LogErrorf("action[getReplicaIndex],partitionID:%v,location:%v,err:%v",
		partition.PartitionID, addr, dataReplicaNotFound(addr))
	return -1, errors.Annotatef(dataReplicaNotFound(addr), "%v not found ", addr)
}

func (partition *DataPartition) updateForOffline(offlineAddr, newAddr, volName string, newPeers []proto.Peer, c *Cluster) (err error) {
	orgHosts := make([]string, len(partition.Hosts))
	copy(orgHosts, partition.Hosts)
	oldPeers := make([]proto.Peer, len(partition.Peers))
	copy(oldPeers, partition.Peers)
	newHosts := make([]string, 0)
	for index, addr := range partition.Hosts {
		if addr == offlineAddr {
			after := partition.Hosts[index+1:]
			newHosts = partition.Hosts[:index]
			newHosts = append(newHosts, after...)
			break
		}
	}
	newHosts = append(newHosts, newAddr)
	partition.Hosts = newHosts
	partition.Peers = newPeers
	if err = c.syncUpdateDataPartition(partition); err != nil {
		partition.Hosts = orgHosts
		partition.Peers = oldPeers
		return errors.Annotatef(err, "update partition[%v] failed", partition.PartitionID)
	}
	msg := fmt.Sprintf("action[updateForOffline]  partitionID:%v offlineAddr:%v newAddr:%v"+
		"oldHosts:%v newHosts:%v,oldPees[%v],newPeers[%v]",
		partition.PartitionID, offlineAddr, newAddr, orgHosts, partition.Hosts, oldPeers, newPeers)
	log.LogInfo(msg)
	return
}

func (partition *DataPartition) updateMetric(vr *proto.PartitionReport, dataNode *DataNode) {

	if !partition.hasHost(dataNode.Addr) {
		return
	}
	partition.Lock()
	defer partition.Unlock()
	replica, err := partition.getReplica(dataNode.Addr)
	if err != nil {
		replica = newDataReplica(dataNode)
		partition.addReplica(replica)
	}
	partition.total = vr.Total
	partition.used = vr.Used
	replica.Status = int8(vr.PartitionStatus)
	replica.Total = vr.Total
	replica.Used = vr.Used
	replica.FileCount = uint32(vr.ExtentCount)
	replica.setAlive()
	replica.IsLeader = vr.IsLeader
	replica.NeedsToCompare = vr.NeedCompare
	replica.DiskPath = vr.DiskPath
	partition.checkAndRemoveMissReplica(dataNode.Addr)
}

func (partition *DataPartition) toJSON() (body []byte, err error) {
	partition.RLock()
	defer partition.RUnlock()
	return json.Marshal(partition)
}

func (partition *DataPartition) getMaxUsedSpace() uint64 {
	partition.Lock()
	defer partition.Unlock()
	for _, replica := range partition.Replicas {
		if replica.Used > partition.used {
			partition.used = replica.Used
		}
	}
	return partition.used
}

func (partition *DataPartition) postProcessingDataPartitionCreation(nodeAddr string, c *Cluster) (err error) {
	dataNode, err := c.dataNode(nodeAddr)
	if err != nil {
		return err
	}
	replica := newDataReplica(dataNode)
	replica.Status = proto.ReadWrite
	partition.addReplica(replica)
	partition.checkAndRemoveMissReplica(replica.Addr)
	return
}

// Check if the replica's size is aligned or not.
func (partition *DataPartition) isReplicaSizeAligned() bool {
	if len(partition.Replicas) == 0 {
		return true
	}
	used := partition.Replicas[0].Used

	var diff float64
	for _, replica := range partition.Replicas {
		tempDiff := math.Abs(float64(replica.Used) - float64(used))
		if tempDiff > diff {
			diff = tempDiff
		}
	}
	if diff < float64(util.GB) {
		return true
	}
	return false
}

// Check if it makes sense to compare the CRC.
// Note that if loading the data into a data node is not finished, then there is no need to check the CRC.
func (partition *DataPartition) needsToCompareCRC() (needCompare bool) {
	partition.Lock()
	defer partition.Unlock()
	if partition.isRecover {
		return false
	}
	needCompare = true
	for _, replica := range partition.Replicas {
		if !replica.NeedsToCompare {
			needCompare = false
			break
		}
	}
	return
}<|MERGE_RESOLUTION|>--- conflicted
+++ resolved
@@ -36,13 +36,8 @@
 	isRecover      bool
 	Replicas       []*DataReplica
 
-<<<<<<< HEAD
-	Hosts                   []string // host addresses
-	Peers                   []proto.Peer
-=======
 	Hosts []string // host addresses
 	Peers []proto.Peer
->>>>>>> dfde96e0
 	sync.RWMutex
 	total                   uint64
 	used                    uint64
