// Copyright 2018 The CFS Authors.
//
// Licensed under the Apache License, Version 2.0 (the "License");
// you may not use this file except in compliance with the License.
// You may obtain a copy of the License at
//
//     http://www.apache.org/licenses/LICENSE-2.0
//
// Unless required by applicable law or agreed to in writing, software
// distributed under the License is distributed on an "AS IS" BASIS,
// WITHOUT WARRANTIES OR CONDITIONS OF ANY KIND, either express or
// implied. See the License for the specific language governing
// permissions and limitations under the License.

package master

import (
	"fmt"
	"github.com/juju/errors"
	"github.com/tiglabs/containerfs/proto"
	"github.com/tiglabs/containerfs/raftstore"
	"github.com/tiglabs/containerfs/util"
	"github.com/tiglabs/containerfs/util/log"
	"sync"
	"time"
)

// Cluster stores all the cluster-level information.
type Cluster struct {
	Name                 string
	vols                 map[string]*Vol
	dataNodes            sync.Map
	metaNodes            sync.Map
	dpMutex              sync.Mutex
	volsMutex            sync.RWMutex
	mnMutex              sync.RWMutex // metaNode mutex
	dnMutex              sync.RWMutex
	leaderInfo           *LeaderInfo
	cfg                  *clusterConfig
	retainLogs           uint64
	idAlloc              *IDAllocator
	t                    *topology
	compactStatus        bool // TODO what is compact status?
	dataNodeStatInfo     *nodeStatInfo
	metaNodeStatInfo     *nodeStatInfo
	volStatInfo          sync.Map
	BadDataPartitionIds  *sync.Map
	AutoAllocationSwitch bool // On: true,  Off: false
	fsm                  *MetadataFsm
	partition            raftstore.Partition
}

func newCluster(name string, leaderInfo *LeaderInfo, fsm *MetadataFsm, partition raftstore.Partition, cfg *clusterConfig) (c *Cluster) {
	c = new(Cluster)
	c.Name = name
	c.leaderInfo = leaderInfo
	c.vols = make(map[string]*Vol, 0)
	c.cfg = cfg
	c.t = newTopology()
	c.BadDataPartitionIds = new(sync.Map)
	c.dataNodeStatInfo = new(nodeStatInfo)
	c.metaNodeStatInfo = new(nodeStatInfo)
	c.fsm = fsm
	c.partition = partition
	c.idAlloc = newIDAllocator(c.fsm.store, c.partition)

	return
}

func (c *Cluster) scheduleTask() {
<<<<<<< HEAD
	c.startCheckDataPartitions()
	c.startCheckBackendLoadDataPartitions()
	c.startCheckReleaseDataPartitions()
	c.startCheckHeartbeat()
	c.startCheckMetaPartitions()
	c.startCheckAvailSpace()
	c.startCheckCreateDataPartitions()
	c.startCheckVolStatus()
	c.startCheckBadDiskRecovery()
	c.startCheckLoadMetaPartitions()
=======
	c.scheduleToCheckDataPartitions()
	c.scheduleToCheckBackendLoadDataPartitions()
	c.scheduleToCheckReleaseDataPartitions()
	c.scheduleToCheckHeartbeat()
	c.scheduleToCheckMetaPartitions()
	c.scheduleToCheckAvailSpace()
	c.scheduleToCheckAutoDataPartitionCreation()
	c.scheduleToCheckVolStatus()
	c.scheduleToCheckDiskRecoveryProgress()
>>>>>>> 94ca6a64
}

// TODO is this wrapper necessary?
func (c *Cluster) masterAddr() (addr string) {
	return c.leaderInfo.addr
}

func (c *Cluster) scheduleToCheckAvailSpace() {
	go func() {
		for {
			if c.partition != nil && c.partition.IsLeader() {
				c.checkAvailSpace()
			}
			time.Sleep(time.Second * defaultCheckHeartbeatIntervalSeconds)
		}
	}()

}

func (c *Cluster) scheduleToCheckAutoDataPartitionCreation() {
	go func() {

		// check volumes after switching leader two minutes
		time.Sleep(2 * time.Minute)
		for {
			if c.partition != nil && c.partition.IsLeader() {
				vols := c.copyVols()
				for _, vol := range vols {
					vol.checkAutoDataPartitionCreation(c)
				}
			}
			time.Sleep(2 * time.Minute)
		}
	}()
}

func (c *Cluster) scheduleToCheckDataPartitions() {
	go func() {
		for {
			if c.partition != nil && c.partition.IsLeader() {
				c.checkDataPartitions()
			}
			time.Sleep(time.Second * time.Duration(c.cfg.IntervalToCheckDataPartition))
		}
	}()
}

func (c *Cluster) scheduleToCheckVolStatus() {
	go func() {
		//check vols after switching leader two minutes
		for {
			if c.partition.IsLeader() {
				vols := c.copyVols()
				for _, vol := range vols {
					vol.checkStatus(c)
				}
			}
			time.Sleep(time.Second * time.Duration(c.cfg.IntervalToCheckDataPartition))
		}
	}()
}

// Check the replica status of each data partition.
func (c *Cluster) checkDataPartitions() {
	vols := c.allVols()
	for _, vol := range vols {
		readWrites := vol.checkDataPartitions(c)
		vol.dataPartitions.setReadWriteDataPartitions(readWrites, c.Name)
		vol.dataPartitions.updateResponseCache(true, 0)
		msg := fmt.Sprintf("action[checkDataPartitions],vol[%v] can readWrite partitions:%v  ", vol.Name, vol.dataPartitions.readableAndWritableCnt)
		log.LogInfo(msg)
	}
}

// TODO why call this backend?
func (c *Cluster) scheduleToCheckBackendLoadDataPartitions() {
	go func() {
		for {
			if c.partition != nil && c.partition.IsLeader() {
				c.backendLoadDataPartitions()
			}
			time.Sleep(time.Second)
		}
	}()
}

func (c *Cluster) backendLoadDataPartitions() {
	vols := c.allVols()
	for _, vol := range vols {
		vol.loadDataPartition(c)
	}
}

func (c *Cluster) scheduleToCheckReleaseDataPartitions() {
	go func() {
		for {
			if c.partition != nil && c.partition.IsLeader() {
				c.releaseDataPartitionAfterLoad()
			}
			time.Sleep(time.Second * defaultReleaseDataPartitionInternalSeconds)
		}
	}()
}

// Release the memory used for loading the data partition.
func (c *Cluster) releaseDataPartitionAfterLoad() {
	vols := c.copyVols()
	for _, vol := range vols {
		vol.releaseDataPartitions(c.cfg.everyReleaseDataPartitionCount, c.cfg.releaseDataPartitionAfterLoadSeconds)
	}
}

func (c *Cluster) scheduleToCheckHeartbeat() {
	go func() {
		for {
			if c.partition != nil && c.partition.IsLeader() {
				c.checkLeaderAddr()
				c.checkDataNodeHeartbeat()
			}
			time.Sleep(time.Second * defaultCheckHeartbeatIntervalSeconds)
		}
	}()

	go func() {
		for {
			if c.partition != nil && c.partition.IsLeader() {
				c.checkMetaNodeHeartbeat()
			}
			time.Sleep(time.Second * defaultCheckHeartbeatIntervalSeconds)
		}
	}()
}

func (c *Cluster) checkLeaderAddr() {
	leaderID, _ := c.partition.LeaderTerm()
	c.leaderInfo.addr = AddrDatabase[leaderID]
}

func (c *Cluster) checkDataNodeHeartbeat() {
	tasks := make([]*proto.AdminTask, 0)
	c.dataNodes.Range(func(addr, dataNode interface{}) bool {
		node := dataNode.(*DataNode)
		node.checkHeartBeat()
		task := node.generateHeartbeatTask(c.masterAddr())
		tasks = append(tasks, task)
		return true
	})
	c.addDataNodeTasks(tasks)
}

func (c *Cluster) checkMetaNodeHeartbeat() {
	tasks := make([]*proto.AdminTask, 0)
	c.metaNodes.Range(func(addr, metaNode interface{}) bool {
		node := metaNode.(*MetaNode)
		node.checkHeartbeat()
		task := node.generateHeartbeatTask(c.masterAddr())
		tasks = append(tasks, task)
		return true
	})
	c.addMetaNodeTasks(tasks)
}

func (c *Cluster) scheduleToCheckMetaPartitions() {
	go func() {
		for {
			if c.partition != nil && c.partition.IsLeader() {
				c.checkMetaPartitions()
			}
			time.Sleep(time.Second * time.Duration(c.cfg.IntervalToCheckDataPartition))
		}
	}()
}

func (c *Cluster) checkMetaPartitions() {
	vols := c.allVols()
	for _, vol := range vols {
		vol.checkMetaPartitions(c)
	}
}

func (c *Cluster) addMetaNode(nodeAddr string) (id uint64, err error) {
	c.mnMutex.Lock()
	defer c.mnMutex.Unlock()
	var metaNode *MetaNode
	if value, ok := c.metaNodes.Load(nodeAddr); ok {
		metaNode = value.(*MetaNode)
		return metaNode.ID, nil
	}
	metaNode = newMetaNode(nodeAddr, c.Name)
	ns := c.t.getAvailNodeSetForMetaNode()
	if ns == nil {
		if ns, err = c.createNodeSet(); err != nil {
			goto errHandler
		}
	}
	if id, err = c.idAlloc.allocateCommonID(); err != nil {
		goto errHandler
	}
	metaNode.ID = id
	metaNode.NodeSetID = ns.ID
	if err = c.syncAddMetaNode(metaNode); err != nil {
		goto errHandler
	}
	ns.increaseMetaNodeLen()
	if err = c.syncUpdateNodeSet(ns); err != nil {
		ns.decreaseMetaNodeLen()
		goto errHandler
	}
	c.metaNodes.Store(nodeAddr, metaNode)
	log.LogInfof("action[addMetaNode],clusterID[%v] metaNodeAddr:%v,nodeSetId[%v],dLen[%v],mLen[%v],capacity[%v]",
		c.Name, nodeAddr, ns.ID, ns.dataNodeLen, ns.metaNodeLen, ns.Capacity)
	return
errHandler:
	err = fmt.Errorf("action[addMetaNode],clusterID[%v] metaNodeAddr:%v err:%v ",
		c.Name, nodeAddr, err.Error())
	log.LogError(errors.ErrorStack(err))
	Warn(c.Name, err.Error())
	return
}

func (c *Cluster) createNodeSet() (ns *nodeSet, err error) {
	var id uint64
	if id, err = c.idAlloc.allocateCommonID(); err != nil {
		return
	}
	ns = newNodeSet(id, c.cfg.nodeSetCapacity)
	if err = c.syncAddNodeSet(ns); err != nil {
		return
	}
	c.t.putNodeSet(ns)
	return
}

func (c *Cluster) addDataNode(nodeAddr string) (id uint64, err error) {
	c.dnMutex.Lock()
	defer c.dnMutex.Unlock()
	var dataNode *DataNode
	if node, ok := c.dataNodes.Load(nodeAddr); ok {
		dataNode = node.(*DataNode)
		return dataNode.ID, nil
	}

	dataNode = newDataNode(nodeAddr, c.Name)
	ns := c.t.getAvailNodeSetForDataNode()
	if ns == nil {
		if ns, err = c.createNodeSet(); err != nil {
			goto errHandler
		}
	}
	// allocate dataNode id
	if id, err = c.idAlloc.allocateCommonID(); err != nil {
		goto errHandler
	}
	dataNode.ID = id
	dataNode.NodeSetID = ns.ID
	if err = c.syncAddDataNode(dataNode); err != nil {
		goto errHandler
	}
	ns.increaseDataNodeLen()
	if err = c.syncUpdateNodeSet(ns); err != nil {
		ns.decreaseDataNodeLen()
		goto errHandler
	}
	c.dataNodes.Store(nodeAddr, dataNode)
	log.LogInfof("action[addDataNode],clusterID[%v] dataNodeAddr:%v,nodeSetId[%v],dLen[%v],mLen[%v],capacity[%v]",
		c.Name, nodeAddr, ns.ID, ns.dataNodeLen, ns.metaNodeLen, ns.Capacity)
	return
errHandler:
	err = fmt.Errorf("action[addDataNode],clusterID[%v] dataNodeAddr:%v err:%v ", c.Name, nodeAddr, err.Error())
	log.LogError(errors.ErrorStack(err))
	Warn(c.Name, err.Error())
	return
}

func (c *Cluster) getDataPartitionByID(partitionID uint64) (dp *DataPartition, err error) {
	vols := c.copyVols()
	for _, vol := range vols {
		if dp, err = vol.getDataPartitionByID(partitionID); err == nil {
			return
		}
	}
	err = dataPartitionNotFound(partitionID)
	return
}

func (c *Cluster) getMetaPartitionByID(id uint64) (mp *MetaPartition, err error) {
	vols := c.copyVols()
	for _, vol := range vols {
		if mp, err = vol.metaPartition(id); err == nil {
			return
		}
	}
	err = metaPartitionNotFound(id)
	return
}

func (c *Cluster) putVol(vol *Vol) {
	c.volsMutex.Lock()
	defer c.volsMutex.Unlock()
	if _, ok := c.vols[vol.Name]; !ok {
		c.vols[vol.Name] = vol
	}
}

func (c *Cluster) getVol(volName string) (vol *Vol, err error) {
	c.volsMutex.RLock()
	defer c.volsMutex.RUnlock()
	vol, ok := c.vols[volName]
	if !ok {
		err = errors.Annotatef(volNotFound(volName), "%v not found", volName)
	}
	return
}

func (c *Cluster) deleteVol(name string) {
	c.volsMutex.Lock()
	defer c.volsMutex.Unlock()
	delete(c.vols, name)
	return
}

func (c *Cluster) markDeleteVol(name string) (err error) {
	var vol *Vol
	if vol, err = c.getVol(name); err != nil {
		return
	}
	vol.Status = volMarkDelete
	if err = c.syncUpdateVol(vol); err != nil {
		vol.Status = volNormal
		return
	}
	return
}

// Synchronously create a data partition.
// 1. Choose one of the available data nodes.
// 2. Assign it a partition ID.
// 3. Communicate with the data node to synchronously create a data partition.
// - If succeeded, replicate the data through raft and persist it to RocksDB.
// - Otherwise, throw errors
func (c *Cluster) createDataPartition(volName string) (dp *DataPartition, err error) {
	var (
		vol         *Vol
		partitionID uint64
		targetHosts []string
		targetPeers []proto.Peer
		wg          sync.WaitGroup
	)
	c.dpMutex.Lock()
	defer c.dpMutex.Unlock()
	if vol, err = c.getVol(volName); err != nil {
		return
	}
	errChannel := make(chan error, vol.dpReplicaNum)
	if targetHosts, targetPeers, err = c.chooseTargetDataNodes(int(vol.dpReplicaNum)); err != nil {
		goto errHandler
	}
	if partitionID, err = c.idAlloc.allocateDataPartitionID(); err != nil {
		goto errHandler
	}
	dp = newDataPartition(partitionID, vol.dpReplicaNum, volName, vol.ID, vol.RandomWrite)
	dp.Hosts = targetHosts
	dp.Peers = targetPeers
	for _, host := range targetHosts {
		wg.Add(1)
		go func(host string) {
			defer func() {
				wg.Done()
			}()
			if err = c.syncCreateDataPartitionToDataNode(host, vol.dataPartitionSize, dp); err != nil {
				errChannel <- err
				return
			}
			dp.Lock()
			defer dp.Unlock()
			if err = dp.postProcessingDataPartitionCreation(host, c); err != nil {
				errChannel <- err
			}
		}(host)
	}
	wg.Wait()
	select {
	case err = <-errChannel:
		goto errHandler
	default:
		dp.Status = proto.ReadWrite
	}
	if err = c.syncAddDataPartition(dp); err != nil {
		goto errHandler
	}
	vol.dataPartitions.put(dp)
	log.LogInfof("action[createDataPartition] success,volName[%v],partitionId[%v]", volName, partitionID)
	return
errHandler:
	err = fmt.Errorf("action[createDataPartition],clusterID[%v] vol[%v] Err:%v ", c.Name, volName, err.Error())
	log.LogError(errors.ErrorStack(err))
	Warn(c.Name, err.Error())
	return
}

func (c *Cluster) syncCreateDataPartitionToDataNode(host string, size uint64, dp *DataPartition) (err error) {
	task := dp.generateCreateTask(host, size)
	dataNode, err := c.dataNode(host)
	if err != nil {
		return
	}
	conn, err := dataNode.Sender.connPool.GetConnect(dataNode.Addr)
	if err != nil {
		return
	}
	if _, err = dataNode.Sender.syncSendAdminTask(task, conn); err != nil {
		return
	}
	dataNode.Sender.connPool.PutConnect(conn, false)
	return
}

func (c *Cluster) syncCreateMetaPartitionToMetaNode(host string, mp *MetaPartition) (err error) {
	hosts := make([]string, 0)
	hosts = append(hosts, host)
	tasks := mp.buildNewMetaPartitionTasks(hosts, mp.Peers, mp.volName)
	metaNode, err := c.metaNode(host)
	if err != nil {
		return
	}
	conn, err := metaNode.Sender.connPool.GetConnect(metaNode.Addr)
	if err != nil {
		return
	}
	if _, err = metaNode.Sender.syncSendAdminTask(tasks[0], conn); err != nil {
		return
	}
	metaNode.Sender.connPool.PutConnect(conn, false)
	return
}

func (c *Cluster) chooseTargetDataNodes(replicaNum int) (hosts []string, peers []proto.Peer, err error) {
	var (
		masterAddr  []string
		addrs       []string
		racks       []*Rack
		rack        *Rack
		masterPeers []proto.Peer
		slavePeers  []proto.Peer
	)
	hosts = make([]string, 0)
	peers = make([]proto.Peer, 0)
	ns, err := c.t.allocNodeSetForDataNode(uint8(replicaNum))
	if err != nil {
		return nil, nil, errors.Trace(err)
	}
	if ns.isSingleRack() {
		var newHosts []string
		if rack, err = ns.getRack(ns.racks[0]); err != nil {
			return nil, nil, errors.Trace(err)
		}
		if newHosts, peers, err = rack.getAvailDataNodeHosts(hosts, replicaNum); err != nil {
			return nil, nil, errors.Trace(err)
		}
		hosts = newHosts
		return
	}

	if racks, err = ns.allocRacks(replicaNum, nil); err != nil {
		return nil, nil, errors.Trace(err)
	}

	if len(racks) == 2 {
		masterRack := racks[0]
		slaveRack := racks[1]
		masterReplicaNum := replicaNum/2 + 1
		slaveReplicaNum := replicaNum - masterReplicaNum
		if masterAddr, masterPeers, err = masterRack.getAvailDataNodeHosts(hosts, masterReplicaNum); err != nil {
			return nil, nil, errors.Trace(err)
		}
		hosts = append(hosts, masterAddr...)
		peers = append(peers, masterPeers...)
		if addrs, slavePeers, err = slaveRack.getAvailDataNodeHosts(hosts, slaveReplicaNum); err != nil {
			return nil, nil, errors.Trace(err)
		}
		hosts = append(hosts, addrs...)
		peers = append(peers, slavePeers...)
	} else if len(racks) == replicaNum {
		for index := 0; index < replicaNum; index++ {
			rack := racks[index]
			var selectPeers []proto.Peer
			if addrs, selectPeers, err = rack.getAvailDataNodeHosts(hosts, 1); err != nil {
				return nil, nil, errors.Trace(err)
			}
			hosts = append(hosts, addrs...)
			peers = append(peers, selectPeers...)
		}
	}
	if len(hosts) != replicaNum {
		return nil, nil, noDataNodeToCreateDataPartitionErr
	}
	return
}

func (c *Cluster) dataNode(addr string) (dataNode *DataNode, err error) {
	value, ok := c.dataNodes.Load(addr)
	if !ok {
		err = errors.Annotatef(dataNodeNotFound(addr), "%v not found", addr)
		return
	}
	dataNode = value.(*DataNode)
	return
}

func (c *Cluster) metaNode(addr string) (metaNode *MetaNode, err error) {
	value, ok := c.metaNodes.Load(addr)
	if !ok {
		err = errors.Annotatef(metaNodeNotFound(addr), "%v not found", addr)
		return
	}
	metaNode = value.(*MetaNode)
	return
}

func (c *Cluster) dataNodeOffLine(dataNode *DataNode) (err error) {
	msg := fmt.Sprintf("action[dataNodeOffLine], Node[%v] OffLine", dataNode.Addr)
	log.LogWarn(msg)
	safeVols := c.allVols()
	for _, vol := range safeVols {
		for _, dp := range vol.dataPartitions.partitions {
			if err = c.decommissionDataPartition(dataNode.Addr, vol.Name, dp, dataNodeOfflineInfo); err != nil {
				return
			}
		}
	}
	if err = c.syncDeleteDataNode(dataNode); err != nil {
		msg = fmt.Sprintf("action[dataNodeOffLine],clusterID[%v] Node[%v] OffLine failed,err[%v]",
			c.Name, dataNode.Addr, err)
		Warn(c.Name, msg)
		return
	}
	c.delDataNodeFromCache(dataNode)
	msg = fmt.Sprintf("action[dataNodeOffLine],clusterID[%v] Node[%v] OffLine success",
		c.Name, dataNode.Addr)
	Warn(c.Name, msg)
	return
}

func (c *Cluster) delDataNodeFromCache(dataNode *DataNode) {
	c.dataNodes.Delete(dataNode.Addr)
	c.t.deleteDataNode(dataNode)
	go dataNode.clean()
}

// Decommission a data partition.
// 1. Check if we can decommission a data partition. In the following cases, we are not allowed to do so:
// - (a) a replica is not in the latest host list;
// - (b) there is already a replica been taken offline;
// - (c) the remaining number of replicas is less than the majority
// 2. Choose a new data node.
// 3. Persist the latest host list.
// 4. Generate an async task to delete the replica.
// 5. Synchronously create a data partition.
// Set the data partition as readOnly.
func (c *Cluster) decommissionDataPartition(offlineAddr, volName string, dp *DataPartition, errMsg string) (err error) {
	var (
		newHosts   []string
		newAddr    string
		newPeers   []proto.Peer
		msg        string
		tasks      []*proto.AdminTask
		task       *proto.AdminTask
		dataNode   *DataNode
		rack       *Rack
		vol        *Vol
		removePeer proto.Peer
		replica    *DataReplica
	)
	badPartitionIDs := make([]uint64, 0)
	badPartitionIDs = append(badPartitionIDs, dp.PartitionID)
	dp.Lock()
	defer dp.Unlock()
	if ok := dp.isInPersistenceHosts(offlineAddr); !ok {
		return
	}

	if vol, err = c.getVol(volName); err != nil {
		goto errHandler
	}
<<<<<<< HEAD
	if replica, err = dp.getReplica(offlineAddr); err != nil {
		goto errDeal
	}
	if err = dp.hasMissOne(int(vol.dpReplicaNum)); err != nil {
		goto errDeal
=======

	if err = dp.hasMissingOneReplica(int(vol.dpReplicaNum)); err != nil {
		goto errHandler
>>>>>>> 94ca6a64
	}

	// if the partition can be offline or not
	if err = dp.canBeOffLine(offlineAddr); err != nil {
		goto errHandler
	}

	if dataNode, err = c.dataNode(offlineAddr); err != nil {
		goto errHandler
	}

	if dataNode.RackName == "" {
		return
	}
	if rack, err = c.t.getRack(dataNode); err != nil {
		goto errHandler
	}
	if newHosts, newPeers, err = rack.getAvailDataNodeHosts(dp.Hosts, 1); err != nil {
		// select data nodes from the node set
		if newHosts, newPeers, err = c.chooseTargetDataNodes(1); err != nil {
			goto errHandler
		}
	}
	newAddr = newHosts[0]
	for _, replica := range dp.Replicas {
		if replica.Addr == offlineAddr {
			removePeer = proto.Peer{ID: replica.dataNode.ID, Addr: replica.Addr}
		} else {
			newPeers = append(newPeers, proto.Peer{ID: replica.dataNode.ID, Addr: replica.Addr})
		}
	}

	if task, err = dp.generateOfflineTask(removePeer, newPeers[0]); err != nil {
		goto errHandler
	}
	dp.generatorOffLineLog(offlineAddr)

	if err = dp.updateForOffline(offlineAddr, newAddr, volName, newPeers, c); err != nil {
		goto errHandler
	}
	dp.removeReplicaByAddr(offlineAddr)
	dp.checkAndRemoveMissReplica(offlineAddr)
	tasks = make([]*proto.AdminTask, 0)
	tasks = append(tasks, task)
	c.addDataNodeTasks(tasks)
	if err = c.syncCreateDataPartitionToDataNode(newAddr, vol.dataPartitionSize, dp); err != nil {
		goto errHandler
	}
	if err = dp.postProcessingDataPartitionCreation(newAddr, c); err != nil {
		goto errHandler
	}
	dp.Status = proto.ReadOnly
<<<<<<< HEAD
	dp.isRecover = true
	c.BadDataPartitionIds.Store(fmt.Sprintf("%s:%s", offlineAddr, replica.DiskPath), badPartitionIDs)
	log.LogWarnf("clusterID[%v] partitionID:%v  on Node:%v offline success,newHost[%v],PersistenceHosts:[%v]",
		c.Name, dp.PartitionID, offlineAddr, newAddr, dp.PersistenceHosts)
	return
errDeal:
	msg = fmt.Sprintf(errMsg+" clusterID[%v] partitionID:%v  on Node:%v  "+
		"Then Fix It on newHost:%v   Err:%v , PersistenceHosts:%v  ",
		c.Name, dp.PartitionID, offlineAddr, newAddr, err, dp.PersistenceHosts)
=======
	log.LogWarnf("clusterID[%v] partitionID:%v  on Node:%v offline success,newHost[%v],Hosts:[%v]",
		c.Name, dp.PartitionID, offlineAddr, newAddr, dp.Hosts)
	return
errHandler:
	msg = fmt.Sprintf(errMsg+" clusterID[%v] partitionID:%v  on Node:%v  "+
		"Then Fix It on newHost:%v   Err:%v , Hosts:%v  ",
		c.Name, dp.PartitionID, offlineAddr, newAddr, err, dp.Hosts)
>>>>>>> 94ca6a64
	if err != nil {
		Warn(c.Name, msg)
	}
	return
}

func (c *Cluster) metaNodeOffLine(metaNode *MetaNode) {
	msg := fmt.Sprintf("action[metaNodeOffLine],clusterID[%v] Node[%v] OffLine", c.Name, metaNode.Addr)
	log.LogWarn(msg)

	safeVols := c.allVols()
	for _, vol := range safeVols {
		for _, mp := range vol.MetaPartitions {
			c.metaPartitionOffline(vol.Name, metaNode.Addr, mp.PartitionID)
		}
	}
	if err := c.syncDeleteMetaNode(metaNode); err != nil {
		msg = fmt.Sprintf("action[metaNodeOffLine],clusterID[%v] Node[%v] OffLine failed,err[%v]",
			c.Name, metaNode.Addr, err)
		Warn(c.Name, msg)
		return
	}
	c.delMetaNodeFromCache(metaNode)
	msg = fmt.Sprintf("action[metaNodeOffLine],clusterID[%v] Node[%v] OffLine success", c.Name, metaNode.Addr)
	Warn(c.Name, msg)
}

func (c *Cluster) delMetaNodeFromCache(metaNode *MetaNode) {
	c.metaNodes.Delete(metaNode.Addr)
	c.t.deleteMetaNode(metaNode)
	go metaNode.clean()
}

func (c *Cluster) updateVol(name string, capacity int) (err error) {
	var vol *Vol
	if vol, err = c.getVol(name); err != nil {
		goto errHandler
	}
	if uint64(capacity) < vol.Capacity {
		err = fmt.Errorf("capacity[%v] less than old capacity[%v]", capacity, vol.Capacity)
		goto errHandler
	}
	vol.setCapacity(uint64(capacity))
	if err = c.syncUpdateVol(vol); err != nil {
		goto errHandler
	}
	return
errHandler:
	err = fmt.Errorf("action[updateVol], clusterID[%v] name:%v, err:%v ", c.Name, name, err.Error())
	log.LogError(errors.ErrorStack(err))
	Warn(c.Name, err.Error())
	return
}

// Create a new volume.
// By default we create 3 meta partitions and 10 data partitions during initialization.
func (c *Cluster) createVol(name string, replicaNum uint8, randomWrite bool, size, capacity int) (err error) {
	var (
		vol                     *Vol
		dataPartitionSize       uint64
		readWriteDataPartitions int
	)
	if size == 0 {
		dataPartitionSize = util.DefaultDataPartitionSize
	} else {
		dataPartitionSize = uint64(size) * util.GB
	}
	if err = c.createVolInternal(name, replicaNum, randomWrite, dataPartitionSize, uint64(capacity)); err != nil {
		goto errHandler
	}

	if vol, err = c.getVol(name); err != nil {
		goto errHandler
	}
	vol.initMetaPartitions(c)
	if len(vol.MetaPartitions) == 0 {
		vol.Status = volMarkDelete
		c.syncDeleteVol(vol)
		c.deleteVol(name)
		goto errHandler
	}
	for retryCount := 0; readWriteDataPartitions < defaultInitDataPartitionCnt && retryCount < 3; retryCount++ {
		vol.initDataPartitions(c)
		readWriteDataPartitions = vol.checkDataPartitionStatus(c)
	}
	vol.dataPartitions.readableAndWritableCnt = readWriteDataPartitions
	log.LogInfof("action[createVol] vol[%v],readableAndWritableCnt[%v]", name, readWriteDataPartitions)
	return

	return
errHandler:
	err = fmt.Errorf("action[createVol], clusterID[%v] name:%v, err:%v ", c.Name, name, err.Error())
	log.LogError(errors.ErrorStack(err))
	Warn(c.Name, err.Error())
	return
}

func (c *Cluster) createVolInternal(name string, replicaNum uint8, randomWrite bool, dpSize, capacity uint64) (err error) {
	var (
		id  uint64
		vol *Vol
	)
	if _, err = c.getVol(name); err == nil {
		err = exists(name)
		goto errHandler
	}

	if id, err = c.idAlloc.allocateCommonID(); err != nil {
		goto errHandler
	}
	vol = newVol(id, name, replicaNum, randomWrite, dpSize, capacity)
	if err = c.syncAddVol(vol); err != nil {
		goto errHandler
	}
	return
errHandler:
	err = fmt.Errorf("action[createVolInternal], clusterID[%v] name:%v, err:%v ", c.Name, name, err.Error())
	log.LogError(errors.ErrorStack(err))
	Warn(c.Name, err.Error())
	return
}

// Update the upper bound of the inode ids in a meta partition.
func (c *Cluster) updateUpperBoundOfInodeIds(volName string, start uint64) (err error) {

	var (
		maxPartitionID uint64
		vol            *Vol
		partition      *MetaPartition
	)

	if vol, err = c.getVol(volName); err != nil {
		return errors.Annotatef(err, "get vol [%v] err", volName)
	}
	maxPartitionID = vol.maxPartitionID()
	if partition, err = vol.metaPartition(maxPartitionID); err != nil {
		return errors.Annotatef(err, "get meta partition [%v] err", maxPartitionID)
	}
	if start < partition.MaxNodeID {
		err = errors.Errorf("next meta partition start must be larger than %v", partition.MaxNodeID)
		return
	}
	if _, err := partition.getLeaderMetaReplica(); err != nil {
		return errors.Annotate(err, "can't execute")
	}
	partition.Lock()
	defer partition.Unlock()
	partition.updateInodeIDUpperBound(c, start)
	return
}

func (c *Cluster) createMetaPartition(volName string, start, end uint64) (err error) {
	var (
		vol         *Vol
		mp          *MetaPartition
		hosts       []string
		partitionID uint64
		peers       []proto.Peer
		wg          sync.WaitGroup
	)
	if vol, err = c.getVol(volName); err != nil {
		log.LogWarnf("action[createMetaPartition] get vol [%v] err", volName)
		return
	}
	errChannel := make(chan error, vol.mpReplicaNum)

	if hosts, peers, err = c.chooseTargetMetaHosts(int(vol.mpReplicaNum)); err != nil {
		return errors.Trace(err)
	}
	log.LogInfof("target meta hosts:%v,peers:%v", hosts, peers)
	if partitionID, err = c.idAlloc.allocateMetaPartitionID(); err != nil {
		return errors.Trace(err)
	}
	mp = newMetaPartition(partitionID, start, end, vol.mpReplicaNum, volName, vol.ID)
	mp.setHosts(hosts)
	mp.setPeers(peers)
	for _, host := range hosts {
		wg.Add(1)
		go func(host string) {
			defer func() {
				wg.Done()
			}()
			if err = c.syncCreateMetaPartitionToMetaNode(host, mp); err != nil {
				errChannel <- err
				return
			}
			mp.Lock()
			defer mp.Unlock()
			if err = mp.postProcessingPartitionCreation(host, c); err != nil {
				errChannel <- err
			}
		}(host)
	}
	wg.Wait()
	select {
	case err = <-errChannel:
		return errors.Trace(err)
	default:
		mp.Status = proto.ReadWrite
	}
	if err = c.syncAddMetaPartition(mp); err != nil {
		return errors.Trace(err)
	}
	vol.addMetaPartition(mp)
	log.LogInfof("action[createMetaPartition] success,volName[%v],partition[%v]", volName, partitionID)
	return
}

func (c *Cluster) hasEnoughWritableMetaHosts(replicaNum int, setID uint64) bool {
	ns, err := c.t.getNodeSet(setID)
	if err != nil {
		log.LogErrorf("nodeSet[%v] not exist", setID)
		return false
	}
	maxTotal := ns.getMetaNodeMaxTotal()
	excludeHosts := make([]string, 0)
	nodeTabs, _ := ns.getAvailCarryMetaNodeTab(maxTotal, excludeHosts)
	if nodeTabs != nil && len(nodeTabs) >= replicaNum {
		return true
	}
	return false
}

// Choose the target hosts from the available node sets and meta nodes.
func (c *Cluster) chooseTargetMetaHosts(replicaNum int) (hosts []string, peers []proto.Peer, err error) {
	var (
		masterAddr []string
		slaveAddrs []string
		masterPeer []proto.Peer
		slavePeers []proto.Peer
		ns         *nodeSet
	)
	if ns, err = c.t.allocNodeSetForMetaNode(uint8(replicaNum)); err != nil {
		return nil, nil, errors.Trace(err)
	}

	hosts = make([]string, 0)
	if masterAddr, masterPeer, err = ns.getAvailMetaNodeHosts(hosts, 1); err != nil {
		return nil, nil, errors.Trace(err)
	}
	peers = append(peers, masterPeer...)
	hosts = append(hosts, masterAddr[0])
	otherReplica := replicaNum - 1
	if otherReplica == 0 {
		return
	}
	if slaveAddrs, slavePeers, err = ns.getAvailMetaNodeHosts(hosts, otherReplica); err != nil {
		return nil, nil, errors.Trace(err)
	}
	hosts = append(hosts, slaveAddrs...)
	peers = append(peers, slavePeers...)
	if len(hosts) != replicaNum {
		return nil, nil, noMetaNodeToCreateMetaPartitionErr
	}
	return
}

func (c *Cluster) dataNodeCount() (len int) {
	c.dataNodes.Range(func(key, value interface{}) bool {
		len++
		return true
	})
	return
}

func (c *Cluster) allDataNodes() (dataNodes []NodeView) {
	dataNodes = make([]NodeView, 0)
	c.dataNodes.Range(func(addr, node interface{}) bool {
		dataNode := node.(*DataNode)
		dataNodes = append(dataNodes, NodeView{Addr: dataNode.Addr, Status: dataNode.isActive, ID: dataNode.ID})
		return true
	})
	return
}

func (c *Cluster) liveDataNodesRate() (rate float32) {
	dataNodes := make([]NodeView, 0)
	liveDataNodes := make([]NodeView, 0)
	c.dataNodes.Range(func(addr, node interface{}) bool {
		dataNode := node.(*DataNode)
		view := NodeView{Addr: dataNode.Addr, Status: dataNode.isActive}
		dataNodes = append(dataNodes, view)
		if dataNode.isActive && time.Since(dataNode.ReportTime) < time.Second*time.Duration(2*defaultCheckHeartbeatIntervalSeconds) {
			liveDataNodes = append(liveDataNodes, view)
		}
		return true
	})
	return float32(len(liveDataNodes)) / float32(len(dataNodes))
}

func (c *Cluster) liveMetaNodesRate() (rate float32) {
	metaNodes := make([]NodeView, 0)
	liveMetaNodes := make([]NodeView, 0)
	c.metaNodes.Range(func(addr, node interface{}) bool {
		metaNode := node.(*MetaNode)
		view := NodeView{Addr: metaNode.Addr, Status: metaNode.IsActive, ID: metaNode.ID}
		metaNodes = append(metaNodes, view)
		if metaNode.IsActive && time.Since(metaNode.ReportTime) < time.Second*time.Duration(2*defaultCheckHeartbeatIntervalSeconds) {
			liveMetaNodes = append(liveMetaNodes, view)
		}
		return true
	})
	return float32(len(liveMetaNodes)) / float32(len(metaNodes))
}

func (c *Cluster) allMetaNodes() (metaNodes []NodeView) {
	metaNodes = make([]NodeView, 0)
	c.metaNodes.Range(func(addr, node interface{}) bool {
		metaNode := node.(*MetaNode)
		metaNodes = append(metaNodes, NodeView{ID: metaNode.ID, Addr: metaNode.Addr, Status: metaNode.IsActive})
		return true
	})
	return
}

func (c *Cluster) allVolNames() (vols []string) {
	vols = make([]string, 0)
	c.volsMutex.RLock()
	defer c.volsMutex.RUnlock()
	for name := range c.vols {
		vols = append(vols, name)
	}
	return
}

func (c *Cluster) copyVols() (vols map[string]*Vol) {
	vols = make(map[string]*Vol, 0)
	c.volsMutex.RLock()
	defer c.volsMutex.RUnlock()
	for name, vol := range c.vols {
		vols[name] = vol
	}
	return
}


// Return all the volumes except the ones that have been marked to be deleted.
func (c *Cluster) allVols() (vols map[string]*Vol) {
	vols = make(map[string]*Vol, 0)
	c.volsMutex.RLock()
	defer c.volsMutex.RUnlock()
	for name, vol := range c.vols {
		if vol.Status == volNormal {
			vols[name] = vol
		}
	}
	return
}

// TODO There is no usage for this function. Should we delete it or not?
func (c *Cluster) getDataPartitionCapacity(vol *Vol) (count int) {
	var totalCount uint64
	c.dataNodes.Range(func(addr, value interface{}) bool {
		dataNode := value.(*DataNode)
		totalCount = totalCount + dataNode.Total/vol.dataPartitionSize
		return true
	})
	count = int(totalCount / uint64(vol.dpReplicaNum))
	return
}

func (c *Cluster) getDataPartitionCount() (count int) {
	c.volsMutex.RLock()
	defer c.volsMutex.RUnlock()
	for _, vol := range c.vols {
		count = count + len(vol.dataPartitions.partitions)
	}
	return
}

func (c *Cluster) syncCompactStatus(status bool) (err error) {
	oldCompactStatus := c.compactStatus
	c.compactStatus = status
	if err = c.syncPutCluster(); err != nil {
		c.compactStatus = oldCompactStatus
		log.LogErrorf("action[syncCompactStatus] failed,err:%v", err)
		return
	}
	return
}<|MERGE_RESOLUTION|>--- conflicted
+++ resolved
@@ -1,4 +1,4 @@
-// Copyright 2018 The CFS Authors.
+// Copyright 2018 The Container File System Authors.
 //
 // Licensed under the Apache License, Version 2.0 (the "License");
 // you may not use this file except in compliance with the License.
@@ -68,18 +68,6 @@
 }
 
 func (c *Cluster) scheduleTask() {
-<<<<<<< HEAD
-	c.startCheckDataPartitions()
-	c.startCheckBackendLoadDataPartitions()
-	c.startCheckReleaseDataPartitions()
-	c.startCheckHeartbeat()
-	c.startCheckMetaPartitions()
-	c.startCheckAvailSpace()
-	c.startCheckCreateDataPartitions()
-	c.startCheckVolStatus()
-	c.startCheckBadDiskRecovery()
-	c.startCheckLoadMetaPartitions()
-=======
 	c.scheduleToCheckDataPartitions()
 	c.scheduleToCheckBackendLoadDataPartitions()
 	c.scheduleToCheckReleaseDataPartitions()
@@ -89,7 +77,7 @@
 	c.scheduleToCheckAutoDataPartitionCreation()
 	c.scheduleToCheckVolStatus()
 	c.scheduleToCheckDiskRecoveryProgress()
->>>>>>> 94ca6a64
+	c.startCheckLoadMetaPartitions()
 }
 
 // TODO is this wrapper necessary?
@@ -674,17 +662,13 @@
 	if vol, err = c.getVol(volName); err != nil {
 		goto errHandler
 	}
-<<<<<<< HEAD
+
 	if replica, err = dp.getReplica(offlineAddr); err != nil {
-		goto errDeal
-	}
-	if err = dp.hasMissOne(int(vol.dpReplicaNum)); err != nil {
-		goto errDeal
-=======
+		goto errHandler
+	}
 
 	if err = dp.hasMissingOneReplica(int(vol.dpReplicaNum)); err != nil {
 		goto errHandler
->>>>>>> 94ca6a64
 	}
 
 	// if the partition can be offline or not
@@ -737,25 +721,15 @@
 		goto errHandler
 	}
 	dp.Status = proto.ReadOnly
-<<<<<<< HEAD
 	dp.isRecover = true
 	c.BadDataPartitionIds.Store(fmt.Sprintf("%s:%s", offlineAddr, replica.DiskPath), badPartitionIDs)
 	log.LogWarnf("clusterID[%v] partitionID:%v  on Node:%v offline success,newHost[%v],PersistenceHosts:[%v]",
-		c.Name, dp.PartitionID, offlineAddr, newAddr, dp.PersistenceHosts)
-	return
-errDeal:
+		c.Name, dp.PartitionID, offlineAddr, newAddr, dp.Hosts)
+	return
+errHandler:
 	msg = fmt.Sprintf(errMsg+" clusterID[%v] partitionID:%v  on Node:%v  "+
 		"Then Fix It on newHost:%v   Err:%v , PersistenceHosts:%v  ",
-		c.Name, dp.PartitionID, offlineAddr, newAddr, err, dp.PersistenceHosts)
-=======
-	log.LogWarnf("clusterID[%v] partitionID:%v  on Node:%v offline success,newHost[%v],Hosts:[%v]",
-		c.Name, dp.PartitionID, offlineAddr, newAddr, dp.Hosts)
-	return
-errHandler:
-	msg = fmt.Sprintf(errMsg+" clusterID[%v] partitionID:%v  on Node:%v  "+
-		"Then Fix It on newHost:%v   Err:%v , Hosts:%v  ",
 		c.Name, dp.PartitionID, offlineAddr, newAddr, err, dp.Hosts)
->>>>>>> 94ca6a64
 	if err != nil {
 		Warn(c.Name, msg)
 	}
