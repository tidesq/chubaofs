--- conflicted
+++ resolved
@@ -1,10 +1,6 @@
 Copyright 2018 Containerfs Authors
-<<<<<<< HEAD
-This project is licensed under the Apache version 2 license.
-=======
 This project is licensed under the Apache version 2 license
 with the exception of util/trymytex/try_mutex.go and util/pool/conn_pool.go,  which are licensed under MIT license.
->>>>>>> efb73b52
 
 util/pool/conn_pool.go
 Pool (https://github.com/silenceper/pool)
@@ -18,9 +14,4 @@
 Modified work copyright 2018 Containerfs Author
 License: MIT License (https://github.com/NebulousLabs/Sia/blob/master/LICENSE)
 
-<<<<<<< HEAD
-This software includes a number of subcomponents with separate copyright notices and license terms, including util/trymytex/try_mutex.go and util/pool/conn_pool.go, which are licensed under MIT license.
-Your use of the source code for the these subcomponents subject to the terms and conditions of the MIT license.
-=======
-Your use of the source code for the these subcomponents subjects to the terms and conditions of the MIT license.
->>>>>>> efb73b52
+Your use of the source code for the these subcomponents subjects to the terms and conditions of the MIT license.