--- conflicted
+++ resolved
@@ -14,7 +14,7 @@
 	"github.com/tiglabs/containerfs/util/log"
 )
 
-// state machines
+// State machines
 const (
 	ExtentStatusOpen int32 = iota
 	ExtentStatusClosed
@@ -126,13 +126,8 @@
 	}
 
 	var blksize int
-<<<<<<< HEAD
 	if eh.storeMode == proto.TinyExtentType {
-		blksize = eh.sw.tinySizeLimit()
-=======
-	if eh.storeMode == proto.TinyExtentMode {
 		blksize = eh.stream.tinySizeLimit()
->>>>>>> 6bc4b3e0
 	} else {
 		blksize = util.BlockSize
 	}
@@ -432,11 +427,7 @@
 		// Always use normal extent store mode for recovery.
 		// Because tiny extent files are limited, tiny store
 		// failures might due to lack of tiny extent file.
-<<<<<<< HEAD
-		handler = NewExtentHandler(eh.sw, int(packet.KernelOffset), proto.NormalExtentType)
-=======
-		handler = NewExtentHandler(eh.stream, int(packet.KernelOffset), proto.NormalExtentMode)
->>>>>>> 6bc4b3e0
+		handler = NewExtentHandler(eh.stream, int(packet.KernelOffset), proto.NormalExtentType)
 		handler.setClosed()
 	}
 	handler.pushToRequest(packet)
