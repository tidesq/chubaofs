--- conflicted
+++ resolved
@@ -118,13 +118,10 @@
 	// parse domain
 	domains := cfg.GetStringSlice(configDomains)
 	o.domains = domains
-<<<<<<< HEAD
+	if o.wildcards, err = NewWildcards(domains); err != nil {
+		return
+	}
 	log.LogInfof("loadConfig: setup config: %v(%v)", configDomains, domains)
-=======
-	if o.wildcards, err = NewWildcards(domains); err != nil {
-		return
-	}
->>>>>>> 3e4371e9
 
 	// parse master config
 	enableHTTPS := cfg.GetBool(configEnableHTTPS)
